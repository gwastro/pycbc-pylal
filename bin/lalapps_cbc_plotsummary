--- conflicted
+++ resolved
@@ -1430,12 +1430,8 @@
 
 
 def new_plots(plots = None):
-<<<<<<< HEAD
-	l = (SummaryTable(),
-=======
 	l = (
 		SummaryTable(),
->>>>>>> 0df69ae6
 		MissedFoundPlots(),
 		ParameterAccuracyPlots(),
 		BackgroundVsInjectionPlots(),
