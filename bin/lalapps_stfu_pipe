--- conflicted
+++ resolved
@@ -18,16 +18,10 @@
 from glue.ligolw import utils
 from glue import pipeline
 from pylal import db_thinca_rings
-<<<<<<< HEAD
-from pylal.date import LIGOTimeGPS
 from lalapps import inspiral
 
 #from pylal.fu_Condor import *
-=======
 from pylal.xlal.datatypes.ligotimegps import LIGOTimeGPS
->>>>>>> 2d2f6819
-
-
 dbtables.lsctables.LIGOTimeGPS = LIGOTimeGPS
 
 ###############################################################################
@@ -644,15 +638,11 @@
 	except: pass
 
 def parse_command_line():
-<<<<<<< HEAD
-	parser = OptionParser(version="%prog CVS $Id$")
-=======
 	parser = OptionParser(
 		version = "%prog",
 		description = "The sqlite triggered follow-up pipeline"
 	)
 	parser.add_option("-b", "--base", metavar = "base", default = "cbc_followup_", help = "Set the prefix for output filenames (default = \"cbc_followup_\")")
->>>>>>> 2d2f6819
 	parser.add_option("-l", "--live-time-program", metavar = "program", default = "thinca", help = "Set the name, as it appears in the process table, of the program whose search summary entries define the search live time (default = \"thinca\").")
 	parser.add_option("-t", "--tmp-space", metavar = "path", help = "Path to a directory suitable for use as a work area while manipulating the database file.  The database file will be worked on in this directory, and then moved to the final location when complete.  This option is intended to improve performance when running in a networked environment, where there might be a local disk with higher bandwidth than is available to the filesystem on which the final output will reside.")
 	parser.add_option("-v", "--verbose", action = "store_true", help = "Be verbose.")
